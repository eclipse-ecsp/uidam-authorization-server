/********************************************************************************
 * Copyright (c) 2023-24 Harman International 
 *
 * <p>Licensed under the Apache License, Version 2.0 (the "License");
 * you may not use this file except in compliance with the License.
 * You may obtain a copy of the License at 
 *
 * <p>http://www.apache.org/licenses/LICENSE-2.0  
 *  
 * <p>Unless required by applicable law or agreed to in writing, software
 * distributed under the License is distributed on an "AS IS" BASIS,
 * WITHOUT WARRANTIES OR CONDITIONS OF ANY KIND, either express or implied.
 * See the License for the specific language governing permissions and
 * limitations under the License.
 * 
 * <p>SPDX-License-Identifier: Apache-2.0
 ********************************************************************************/

package org.eclipse.ecsp.oauth2.server.core.filter;


import com.fasterxml.jackson.databind.ObjectMapper;
import jakarta.servlet.Filter;
import jakarta.servlet.FilterChain;
import jakarta.servlet.FilterConfig;
import jakarta.servlet.ServletException;
import jakarta.servlet.ServletRequest;
import jakarta.servlet.ServletResponse;
import jakarta.servlet.http.HttpServletRequest;
import jakarta.servlet.http.HttpServletResponse;
import org.eclipse.ecsp.oauth2.server.core.config.TenantContext;
import org.eclipse.ecsp.oauth2.server.core.exception.TenantResolutionException;
import org.eclipse.ecsp.oauth2.server.core.response.BaseRepresentation;
import org.eclipse.ecsp.oauth2.server.core.response.ResponseMessage;
import org.eclipse.ecsp.oauth2.server.core.service.TenantConfigurationService;
import org.slf4j.Logger;
import org.slf4j.LoggerFactory;
import org.slf4j.MDC;
import org.springframework.beans.factory.annotation.Value;
import org.springframework.core.Ordered;
import org.springframework.core.annotation.Order;
import org.springframework.http.HttpStatus;
import org.springframework.http.MediaType;
import org.springframework.stereotype.Component;
import org.springframework.util.StringUtils;

import java.io.IOException;
import java.util.Set;
import java.util.regex.Pattern;

/**
 * Filter to resolve and set the tenant context from HTTP request. This filter runs early in the Spring Security filter
 * chain, before OAuth2 processing. It supports multiple tenant resolution strategies: 
 * 1. tenantId header 
 * 2. Well-known endpoint postfix (/.well-known/oauth-authorization-server/{tenantId})
 * 3. Path-based tenant resolution (/tenant/{tenantId}/... or /{tenantId}/oauth2/...)
 * 4. Request parameter
 * 5. Authorization header (JWT token with tenantID claim)
 * Static resources (CSS, JS, images, etc.) are bypassed and served without tenant resolution.
 */
@Component 
@Order(Ordered.HIGHEST_PRECEDENCE + 10) // Run early, but after basic security filters
public class TenantResolutionFilter implements Filter {

    private static final Logger LOGGER = LoggerFactory.getLogger(TenantResolutionFilter.class);
    
    private final TenantConfigurationService tenantConfigurationService;
    
    // Static resource patterns to bypass tenant resolution (includes standalone /favicon.ico)
    private static final Pattern STATIC_RESOURCE_PATTERN =
        Pattern.compile("^/(actuator|css|js|images|fonts|favicon\\.ico|static)(/.*)?$", Pattern.CASE_INSENSITIVE);
    
    // Path parsing constants
    private static final int MIN_PATH_PARTS_FOR_TENANT = 3;
    private static final int TENANT_ID_POSITION = 2;
    private static final int TENANT_PREFIX_POSITION = 1;

    private static final String TENANT_HEADER = "tenantId";
    private static final String AUTHORIZATION_HEADER = "Authorization";
    private static final int BEARER_PREFIX_LENGTH = 7; // Length of "Bearer "
    private static final int JWT_PARTS_COUNT = 3; // JWT has 3 parts: header.payload.signature
    private static final String TENANT_PARAM = "tenant";
    private static final String TENANT_SESSION_KEY = "RESOLVED_TENANT_ID";
    
    // Well-known endpoint paths
    private static final String WELL_KNOWN_OAUTH_SERVER = "/.well-known/oauth-authorization-server/";
    private static final String WELL_KNOWN_OPENID_CONFIG = "/.well-known/openid-configuration/";
    private static final String WELL_KNOWN_PATH = "/.well-known/";
    private static final int NOT_FOUND_INDEX = -1;
    
    // Whitelist of path segments that should trigger tenant resolution
    private static final Set<String> TENANT_AWARE_PATHS = Set.of(
        "oauth2",           // /{tenant}/oauth2/authorize, /{tenant}/oauth2/token, etc.
        "login",            // /{tenant}/login
        "revoke",           // /{tenant}/revoke/revokeByAdmin
        "recovery",         // /{tenant}/recovery/**
        ".well-known",      // /{tenant}/.well-known/openid-configuration
        "jwks",             // /{tenant}/jwks
        "userinfo",         // /{tenant}/userinfo
        "authorize",        // /{tenant}/authorize (direct)
        "token",            // /{tenant}/token (direct)
        "introspect"        // /{tenant}/introspect (direct)
    );
    
    // Blacklist of path segments that should NOT be considered as tenant IDs
    private static final Set<String> INVALID_TENANT_IDS = Set.of(
        "api", "v1", "v2", "public", "health", "actuator", "admin", "management",
        "oauth2", "login", "authorize", "token", "introspect", "revoke", 
        "userinfo", "jwks", ".well-known", TENANT_PARAM
    );

    /**
     * Constructor to inject dependencies.
     *
     * @param tenantConfigurationService the tenant configuration service
     */
    public TenantResolutionFilter(TenantConfigurationService tenantConfigurationService) {
        this.tenantConfigurationService = tenantConfigurationService;
    }

    @Value("${tenant.multitenant.enabled}")
    private boolean multiTenantEnabled;

    @Value("${tenant.default}")
    private String defaultTenant;
    
    @Override
    public void init(FilterConfig filterConfig) throws ServletException {
        LOGGER.info("Initializing TenantResolutionFilter");
    }

    @Override
    public void doFilter(ServletRequest request, ServletResponse response, FilterChain chain)
            throws IOException, ServletException {

        HttpServletRequest httpRequest = (HttpServletRequest) request;
        HttpServletResponse httpResponse = (HttpServletResponse) response;
        String requestUri = httpRequest.getRequestURI();
        
        // Skip tenant resolution for static resources (including /favicon.ico)
        if (isStaticResource(requestUri)) {
            LOGGER.debug("Skipping tenant resolution for static resource: {}", requestUri);
            chain.doFilter(request, response);
            return;
        }
        
        String tenantId = null;
        
        LOGGER.debug("Processing tenant resolution for request: {}", requestUri);

        try {
<<<<<<< HEAD
            // Validate well-known endpoint postfix if present
=======
            // Validate well-known endpoint postfix before processing tenant resolution
>>>>>>> 4d0a9156
            if (requestUri != null && requestUri.contains(WELL_KNOWN_PATH)) {
                if (!validateWellKnownPostfix(httpRequest, httpResponse)) {
                    return; // Validation failed, error response already sent
                }
            }
            
            // First, try to resolve tenant from request (path, header, parameter)
            tenantId = resolveTenantFromRequest(httpRequest);
            if (StringUtils.hasText(tenantId)) {
                LOGGER.debug("Tenant resolved from request: {}", tenantId);
            } else {
                // Fallback: try to get tenant from session
                //tenantId = getTenantFromSession(httpRequest);
                if (StringUtils.hasText(tenantId)) {
                    LOGGER.debug("Tenant resolved from session: {}", tenantId);
                } else if (multiTenantEnabled) {
                    // No tenant could be resolved - throw exception
                    LOGGER.error("No tenant could be resolved for request: {}", requestUri);
                    throw TenantResolutionException.tenantNotFoundInRequest(requestUri);
                }
            }

            // Additional validation: if multitenant is disabled, set tenantId to default
            if (!StringUtils.hasText(tenantId) && !multiTenantEnabled) {
                tenantId = defaultTenant;
                LOGGER.debug("Multitenant disabled, setting tenantId to default: {}", tenantId);
            }

            // Validate that the resolved tenant actually exists in configuration
            if (!isValidConfiguredTenant(tenantId)) {
                LOGGER.error("Tenant is not configured in the system for request: {}", requestUri);
                throw TenantResolutionException.invalidTenant(tenantId, requestUri);
            }
            
            // Set tenant context
            TenantContext.setCurrentTenant(tenantId);
            MDC.put(TENANT_HEADER, tenantId);
            LOGGER.debug("Tenant '{}' validated and set in context", tenantId);
            
            // Continue filter chain
            chain.doFilter(request, response);

        } catch (TenantResolutionException ex) {
            // Handle tenant resolution exceptions and return proper error response
            LOGGER.error("Tenant resolution failed: {}", ex.getMessage(), ex);
            handleTenantResolutionException(httpResponse, ex);
            
        } finally {
            // Always clear tenant context after request processing
            TenantContext.clear();
            LOGGER.debug("Tenant context cleared for request: {}", requestUri);
            MDC.remove(TENANT_HEADER);
        }
    }

    @Override
    public void destroy() {
        LOGGER.info("Destroying TenantResolutionFilter");
    }

    /**
     * Check if the request URI is for a static resource that should bypass tenant resolution.
     *
     * @param requestUri The request URI to check
     * @return true if the URI matches static resource patterns
     */
    private boolean isStaticResource(String requestUri) {
        if (!StringUtils.hasText(requestUri)) {
            return false;
        }
        
        boolean isStatic = STATIC_RESOURCE_PATTERN.matcher(requestUri).matches();
        if (isStatic) {
            LOGGER.debug("Request URI '{}' identified as static resource", requestUri);
        }
        return isStatic;
    }

    /**
     * Get tenant ID from HTTP session.
     */
    private String getTenantFromSession(HttpServletRequest request) {
        if (request.getSession(false) != null) {
            return (String) request.getSession(false).getAttribute(TENANT_SESSION_KEY);
        }
        return null;
    }

    /**
     * Store tenant ID in HTTP session.
     */
    private void storeTenantInSession(HttpServletRequest request, String tenantId) {
        if (StringUtils.hasText(tenantId)) {
            request.getSession(true).setAttribute(TENANT_SESSION_KEY, tenantId);
            LOGGER.debug("Stored tenant '{}' in session for future requests", tenantId);
        }
    }

    private String resolveTenantFromRequest(HttpServletRequest request) {
        String tenantId = null;

        // Strategy 1: Check header
        tenantId = request.getHeader(TENANT_HEADER);
        if (StringUtils.hasText(tenantId)) {
            LOGGER.debug("Tenant resolved from tenantId header: {}", tenantId);
            storeTenantInSession(request, tenantId);
            return tenantId;
        }

        // Strategy 2: Extract from well-known postfix (/.well-known/oauth-authorization-server/tenant)
        String path = request.getRequestURI();
        if (path != null && path.contains(WELL_KNOWN_PATH)) {
            tenantId = extractTenantFromWellKnownPostfix(path);
            if (StringUtils.hasText(tenantId)) {
                LOGGER.debug("Tenant resolved from well-known postfix: {}", tenantId);
                storeTenantInSession(request, tenantId);
                return tenantId;
            }
        }

        // Strategy 3: Extract from path (/{tenantId}/oauth2/...)
        tenantId = extractTenantFromPathPrefix(request);
        if (StringUtils.hasText(tenantId)) {
            LOGGER.debug("Tenant resolved from path prefix: {}", tenantId);
            storeTenantInSession(request, tenantId);
            return tenantId;
        }

        // Strategy 4: Generic path prefix (/{tenantId}/...) - fallback when whitelist misses
<<<<<<< HEAD
        path = request.getRequestURI();
=======
>>>>>>> 4d0a9156
        if (path != null) {
            String[] genericParts = path.split("/");
            if (genericParts.length > 1) {
                String genericTenant = genericParts[1];
                if (isValidTenantId(genericTenant)) {
                    LOGGER.debug("Extracted tenant '{}' from generic path prefix: {}", genericTenant, path);
                    storeTenantInSession(request, genericTenant);
                    return genericTenant;
                }
            }
        }
<<<<<<< HEAD
        
=======
>>>>>>> 4d0a9156
        // Strategy 5: Check request parameter tenantId
        tenantId = request.getParameter(TENANT_HEADER);
        if (StringUtils.hasText(tenantId)) {
            LOGGER.debug("Tenant resolved from parameter: {}", tenantId);
            storeTenantInSession(request, tenantId);
            return tenantId;
        }

        // Strategy 6: Check Authorization header for JWT token with tenantID claim
        String tenantFromAuth = extractTenantFromAuthorizationHeader(request);
        if (StringUtils.hasText(tenantFromAuth)) {
            LOGGER.debug("Tenant resolved from Authorization header: {}", tenantFromAuth);
            storeTenantInSession(request, tenantFromAuth);
            return tenantFromAuth;
        }

        return null;
    }

    /**
     * Extract tenant from path if present. Uses a whitelist approach to identify tenant-aware endpoints.
     * Supports patterns for OAuth2, authentication, and discovery endpoints:
     * 1. /tenant/{tenantId}/... → {tenantId} (explicit tenant prefix)
     * 2. /{tenantId}/{whitelisted-path}/... → {tenantId} (tenant-aware endpoints)
     * 
     * <p>Whitelisted paths include:
     * - oauth2: /{tenant}/oauth2/authorize, /{tenant}/oauth2/token, etc.
     * - login: /{tenant}/login
     * - .well-known: /{tenant}/.well-known/openid-configuration
     * - jwks, userinfo, authorize, token, introspect, revoke
     * 
     * <p>Examples:
     * - /demo/.well-known/openid-configuration → demo
     * - /ecsp/oauth2/authorize → ecsp
     * - /tenant/demo/oauth2/token → demo
     * - /api/v1/oauth2/authorize → null (api/v1 excluded)
     */
    private String extractTenantFromPathPrefix(HttpServletRequest request) {
        String path = request.getRequestURI();
        if (!StringUtils.hasText(path)) {
            return null;
        }
        
        String[] parts = path.split("/");
        if (parts.length < MIN_PATH_PARTS_FOR_TENANT) {
            return null;
        }
        
        // Pattern 1: /{tenantId}/... (explicit tenant prefix)
        if (TENANT_PARAM.equals(parts[TENANT_PREFIX_POSITION])) {
            String tenantId = parts[TENANT_ID_POSITION];
            if (StringUtils.hasText(tenantId)) {
                LOGGER.debug("Extracted tenant '{}' from explicit tenant path: {}", tenantId, path);
                return tenantId;
            }
        }
        
        // Pattern 2: /{tenantId}/{whitelisted-path}/... (tenant-aware endpoints)
        String secondLevelPath = parts[TENANT_ID_POSITION];
        if (TENANT_AWARE_PATHS.contains(secondLevelPath)) {
            String tenantId = parts[TENANT_PREFIX_POSITION];
            if (isValidTenantId(tenantId)) {
                LOGGER.debug("Extracted tenant '{}' from whitelisted path '{}': {}", 
                    tenantId, secondLevelPath, path);
                return tenantId;
            }
        }
        
        return null;
    }
    
    /**
     * Validates if the extracted string is a valid tenant ID by excluding common non-tenant path segments.
     */
    private boolean isValidTenantId(String tenantId) {
        return StringUtils.hasText(tenantId) && !INVALID_TENANT_IDS.contains(tenantId);
    }

    /**
     * Extract tenant ID from Authorization header.
     * Supports JWT tokens with tenantId claim in the payload.
     * Expected format: Bearer JWT-TOKEN
     * The JWT payload should contain a "tenantId" claim.
     *
     * <p>Example JWT payload:
     * <pre>
     * {
     *   "sub": "admin",
     *   "accountName": "sdp",
     *   "tenantId": "sdp",
     *   "user_id": "33332547171543448520109731243641",
     *   ...
     * }
     * </pre>
     *
     * @param request The HTTP request containing the Authorization header
     * @return The tenant ID if found in the token, null otherwise
     */
    private String extractTenantFromAuthorizationHeader(HttpServletRequest request) {
        String authHeader = request.getHeader(AUTHORIZATION_HEADER);
        
        if (!StringUtils.hasText(authHeader)) {
            LOGGER.debug("No Authorization header found in request");
            return null;
        }
        
        // Check if it's a Bearer token
        if (!authHeader.startsWith("Bearer ")) {
            LOGGER.debug("Authorization header is not a Bearer token");
            return null;
        }
        
        try {
            // Extract the JWT token (remove "Bearer " prefix)
            String token = authHeader.substring(BEARER_PREFIX_LENGTH);
            
            // Parse JWT token to extract tenantId claim
            // JWT format: header.payload.signature
            String[] parts = token.split("\\.");
            if (parts.length != JWT_PARTS_COUNT) {
                LOGGER.warn("Invalid JWT token format in Authorization header");
                return null;
            }
            
            // Decode the payload (second part)
            String payload = new String(java.util.Base64.getUrlDecoder().decode(parts[1]));
            
            // Parse JSON payload to extract tenantId
            String tenantId = extractTenantIdFromPayload(payload);
            
            if (StringUtils.hasText(tenantId)) {
                LOGGER.debug("Extracted tenant '{}' from Authorization header JWT token", tenantId);
                return tenantId;
            } else {
                LOGGER.debug("No tenantId claim found in JWT token payload");
                return null;
            }
            
        } catch (IllegalArgumentException e) {
            LOGGER.warn("Failed to decode JWT token from Authorization header: {}", e.getMessage());
            return null;
        } catch (Exception e) {
            LOGGER.error("Error extracting tenant from Authorization header: {}", e.getMessage(), e);
            return null;
        }
    }
    
    /**
     * Extract tenantId value from JWT payload JSON.
     * The primary claim name is "tenantId" as per UIDAM token structure.
     *
     * @param payload The JWT payload JSON string
     * @return The tenant ID if found, null otherwise
     */
    private String extractTenantIdFromPayload(String payload) {
        if (!StringUtils.hasText(payload)) {
            return null;
        }
        
        try {
            // Use Jackson ObjectMapper to parse the JSON payload
            ObjectMapper objectMapper = new ObjectMapper();
            @SuppressWarnings("unchecked")
            java.util.Map<String, Object> claims = objectMapper.readValue(payload, java.util.Map.class);
            
            // Check for "tenantId" claim (standard UIDAM claim name)
            Object tenantId = claims.get(TENANT_HEADER);
            if (tenantId != null) {
                LOGGER.debug("Found '{}' claim in JWT payload: {}", TENANT_HEADER, tenantId);
                return tenantId.toString();
            }
            
            LOGGER.debug("JWT payload does not contain '{}' claim. Available claims: {}", 
                TENANT_HEADER, claims.keySet());
            return null;
            
        } catch (Exception e) {
            LOGGER.warn("Failed to parse JWT payload JSON: {}", e.getMessage());
            return null;
        }
    }

    /**
     * Validates if the resolved tenant actually exists in the system configuration.
     *
     * @param tenantId the tenant ID to validate
     * @return true if the tenant exists in configuration, false otherwise
     */
    private boolean isValidConfiguredTenant(String tenantId) {
        if (!StringUtils.hasText(tenantId)) {
            return false;
        }
        
        try {
            boolean exists = tenantConfigurationService.tenantExists(tenantId);
            LOGGER.debug("Tenant '{}' exists in configuration: {}", tenantId, exists);
            return exists;
        } catch (Exception e) {
            LOGGER.error("Error validating tenant '{}': {}", tenantId, e.getMessage());
            return false;
        }
    }

    /**
     * Validates well-known endpoint postfix tenant ID against configuration.
     *
     * @param request the HTTP request
     * @param response the HTTP response
     * @return true if validation passes or no postfix present, false if validation fails
     * @throws IOException if writing error response fails
     */
    private boolean validateWellKnownPostfix(HttpServletRequest request, HttpServletResponse response)
            throws IOException {
        String requestUri = request.getRequestURI();
        
        // Extract tenant ID from postfix if present
        String tenantIdFromPostfix = extractTenantFromWellKnownPostfix(requestUri);
        
        if (tenantIdFromPostfix != null) {
            LOGGER.debug("Tenant ID found in well-known postfix: {}", tenantIdFromPostfix);
            
            // If multitenancy is disabled, only allow default tenant or reject
            if (!multiTenantEnabled) {
                if (!tenantIdFromPostfix.equals(defaultTenant)) {
                    LOGGER.warn("Multitenancy is disabled but non-default tenant postfix '{}' provided in: {}",
                            tenantIdFromPostfix, requestUri);
                    throw TenantResolutionException.invalidTenant(tenantIdFromPostfix, requestUri);
                }
                LOGGER.debug("Multitenancy disabled, but default tenant '{}' postfix is allowed", tenantIdFromPostfix);
            }

            // Validate that the tenant exists in configuration
            if (!isValidConfiguredTenant(tenantIdFromPostfix)) {
                LOGGER.warn("Invalid tenant ID '{}' in well-known postfix: {}", tenantIdFromPostfix, requestUri);
                throw TenantResolutionException.invalidTenant(tenantIdFromPostfix, requestUri);
            }

            LOGGER.debug("Valid tenant ID '{}' in well-known postfix", tenantIdFromPostfix);
        }

        return true;
    }

    /**
     * Extracts tenant ID from well-known endpoint postfix.
     *
     * <p>Examples:
     * - /.well-known/oauth-authorization-server → null
     * - /.well-known/oauth-authorization-server/ → null
     * - /.well-known/oauth-authorization-server/ecsp → "ecsp"
     * - /.well-known/oauth-authorization-server/ecsp/ → "ecsp"
     * - /.well-known/openid-configuration/demo → "demo"
     *
     * @param requestUri the request URI
     * @return the tenant ID from postfix, or null if not present
     */
    private String extractTenantFromWellKnownPostfix(String requestUri) {
        if (!StringUtils.hasText(requestUri)) {
            return null;
        }

        // Match patterns like:
        // /.well-known/oauth-authorization-server/ecsp
        // /.well-known/openid-configuration/demo
        
        int oauthServerIndex = requestUri.indexOf(WELL_KNOWN_OAUTH_SERVER);
        int openidConfigIndex = requestUri.indexOf(WELL_KNOWN_OPENID_CONFIG);
        
        String postfix = null;
        
        if (oauthServerIndex != NOT_FOUND_INDEX) {
            postfix = requestUri.substring(oauthServerIndex + WELL_KNOWN_OAUTH_SERVER.length());
        } else if (openidConfigIndex != NOT_FOUND_INDEX) {
            postfix = requestUri.substring(openidConfigIndex + WELL_KNOWN_OPENID_CONFIG.length());
        }
        
        if (postfix != null) {
            // Remove trailing slash if present
            if (postfix.endsWith("/")) {
                postfix = postfix.substring(0, postfix.length() - 1);
            }
            
            // Return tenant ID if postfix is not empty
            if (StringUtils.hasText(postfix)) {
                LOGGER.debug("Extracted tenant postfix '{}' from well-known endpoint", postfix);
                return postfix;
            }
        }
        
        return null;
    }

    /**
     * Handles TenantResolutionException by writing a proper JSON error response.
     *
     * @param response the HTTP response
     * @param ex the TenantResolutionException
     * @throws IOException if writing response fails
     */
    private void handleTenantResolutionException(HttpServletResponse response, TenantResolutionException ex) 
            throws IOException {

        // Create response message using exception key and parameters
        ResponseMessage errorResponse = new ResponseMessage(ex.getKey(), (Object[]) ex.getParameters());
        BaseRepresentation baseRepresentation = new BaseRepresentation();
        baseRepresentation.addMessage(errorResponse);

        // Use the HTTP status from the exception (defaults to BAD_REQUEST)
        HttpStatus status = ex.getHttpStatus() != null ? ex.getHttpStatus() : HttpStatus.BAD_REQUEST;

        // Set response headers
        response.setStatus(status.value());
        response.setContentType(MediaType.APPLICATION_JSON_VALUE);

        // Write JSON response
        ObjectMapper objectMapper = new ObjectMapper();
        String jsonResponse = objectMapper.writeValueAsString(baseRepresentation);
        response.getWriter().write(jsonResponse);
        response.getWriter().flush();
    }

    /**
     * Validates well-known endpoint postfix paths for tenant ID validation.
     * This method ensures that:
     * 1. If multitenancy is disabled, only root well-known paths and default tenant paths are allowed
     * 2. If multitenancy is enabled, postfix tenant IDs must be valid and configured
     * 3. Random/invalid tenant IDs in postfix are rejected
     *
     * @param request the HTTP request
     * @param response the HTTP response
     * @return true if validation passed, false if validation failed (error response sent)
     * @throws IOException if writing error response fails
     */
    private boolean validateWellKnownPostfix(HttpServletRequest request, HttpServletResponse response)
            throws IOException {
        String requestUri = request.getRequestURI();
        
        // Extract tenant ID from postfix if present
        String tenantIdFromPostfix = extractTenantFromWellKnownPostfix(requestUri);

        if (tenantIdFromPostfix != null) {
            LOGGER.debug("Tenant ID found in well-known postfix: {}", tenantIdFromPostfix);

            // If multitenancy is disabled, only allow default tenant or reject
            if (!multiTenantEnabled) {
                if (!tenantIdFromPostfix.equals(defaultTenant)) {
                    LOGGER.warn("Multitenancy is disabled but non-default tenant postfix '{}' provided in: {}", 
                            tenantIdFromPostfix, requestUri);
                    throw TenantResolutionException.invalidTenant(tenantIdFromPostfix, requestUri);
                }
                LOGGER.debug("Multitenancy disabled, but default tenant '{}' postfix is allowed", tenantIdFromPostfix);
            }

            // Validate that the tenant exists in configuration
            if (!isValidConfiguredTenant(tenantIdFromPostfix)) {
                LOGGER.warn("Invalid tenant ID '{}' in well-known postfix: {}", tenantIdFromPostfix, requestUri);
                throw TenantResolutionException.invalidTenant(tenantIdFromPostfix, requestUri);
            }

            LOGGER.debug("Valid tenant ID '{}' in well-known postfix", tenantIdFromPostfix);
        }

        return true;
    }

    /**
     * Extracts tenant ID from well-known endpoint postfix.
     * 
     * <p>Examples:
     * - /.well-known/oauth-authorization-server → null
     * - /.well-known/oauth-authorization-server/ → null
     * - /.well-known/oauth-authorization-server/ecsp → "ecsp"
     * - /.well-known/oauth-authorization-server/ecsp/ → "ecsp"
     * - /.well-known/openid-configuration/demo → "demo"
     *
     * @param requestUri the request URI
     * @return the tenant ID from postfix, or null if not present
     */
    private String extractTenantFromWellKnownPostfix(String requestUri) {
        if (!StringUtils.hasText(requestUri)) {
            return null;
        }

        // Match patterns like:
        // /.well-known/oauth-authorization-server/TENANT
        // /.well-known/openid-configuration/TENANT
        String[] wellKnownPaths = {
            WELL_KNOWN_OAUTH_SERVER,
            WELL_KNOWN_OPENID_CONFIG
        };

        for (String wellKnownPath : wellKnownPaths) {
            int wellKnownIndex = requestUri.indexOf(wellKnownPath);
            if (wellKnownIndex != NOT_FOUND_INDEX) {
                // Extract everything after the well-known path
                String afterWellKnown = requestUri.substring(wellKnownIndex + wellKnownPath.length());
                
                // Remove trailing slashes and extract tenant ID
                afterWellKnown = afterWellKnown.replaceAll("^/+|/+$", "").trim();
                
                if (StringUtils.hasText(afterWellKnown)) {
                    // Take only the first segment as tenant ID (in case there are more path segments)
                    String[] segments = afterWellKnown.split("/");
                    String tenantId = segments[0];
                    
                    if (StringUtils.hasText(tenantId)) {
                        LOGGER.debug("Extracted tenant '{}' from well-known postfix: {}", tenantId, requestUri);
                        return tenantId;
                    }
                }
            }
        }

        return null;
    }
}<|MERGE_RESOLUTION|>--- conflicted
+++ resolved
@@ -149,11 +149,7 @@
         LOGGER.debug("Processing tenant resolution for request: {}", requestUri);
 
         try {
-<<<<<<< HEAD
-            // Validate well-known endpoint postfix if present
-=======
             // Validate well-known endpoint postfix before processing tenant resolution
->>>>>>> 4d0a9156
             if (requestUri != null && requestUri.contains(WELL_KNOWN_PATH)) {
                 if (!validateWellKnownPostfix(httpRequest, httpResponse)) {
                     return; // Validation failed, error response already sent
@@ -283,10 +279,6 @@
         }
 
         // Strategy 4: Generic path prefix (/{tenantId}/...) - fallback when whitelist misses
-<<<<<<< HEAD
-        path = request.getRequestURI();
-=======
->>>>>>> 4d0a9156
         if (path != null) {
             String[] genericParts = path.split("/");
             if (genericParts.length > 1) {
@@ -298,10 +290,6 @@
                 }
             }
         }
-<<<<<<< HEAD
-        
-=======
->>>>>>> 4d0a9156
         // Strategy 5: Check request parameter tenantId
         tenantId = request.getParameter(TENANT_HEADER);
         if (StringUtils.hasText(tenantId)) {
